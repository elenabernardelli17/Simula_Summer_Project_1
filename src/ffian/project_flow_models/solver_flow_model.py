import dolfin as df
import sys


class Solver():
    """ Class for solving the model presented in Sætra et al. (2023)
        with unknowns w = (alpha_i, k_r, phi_r, p_e) where:

        - alpha_i: intracellular volume fraction
        - k_i: concentration of ion species k in compartment r
        - phi_r: potential in compartment r
        - p_e: extracellular hydrostatic pressure

    Args:
        model: The model
        dt_value: The time step
        Tstop: End time of simulation
    """

    def __init__(self, model, dt_value, Tstop):
        """ Initialize solver """

        # time variables
        self.dt = df.Constant(dt_value)     # time step
        self.Tstop = Tstop                  # end time

        # get model
        self.model = model                  # model
        self.mesh = model.mesh              # mesh
        self.N_ions = model.N_ions          # number of ions
        self.N_comparts = model.N_comparts  # number of compartments
        self.stim_protocol = model.stim_protocol # stimulus protocol

        # create function spaces
        self.setup_function_spaces()

        # create PDE solver
        self.PDE_solver()

        return

    def setup_function_spaces(self):
        """ Create function spaces for PDE solver """

        N_comparts = self.N_comparts                   # number of compartments
        N_ions = self.N_ions                           # number of ions
        self.N_unknowns = N_comparts*(1 + N_ions) + 3  # number of unknowns

        # define function space
        CG1 = df.FiniteElement('CG', self.mesh.ufl_cell(), 1)
        R = df.FiniteElement("R", self.mesh.ufl_cell(), 0)
        elements = [CG1]*(self.N_unknowns - 1) + [R]  # for Lagr. mutliplier

        ME = df.MixedElement(elements)                         # mixed element
        self.W = df.FunctionSpace(self.mesh, ME)               # function space

        # initial conditions
        inits_PDE = self.model.inits_PDE
        self.w_ = df.interpolate(inits_PDE, self.W)

        # unknowns (use initial conditions as guess in Newton solver)
        self.w = df.interpolate(inits_PDE, self.W)

        return

    def PDE_solver(self):
        """ Create variational formulation for PDEs """

        # get parameters
        params = self.model.params
        # get number of compartments and ions
        N_comparts = self.model.N_comparts
        N_ions = self.model.N_ions

        # physical parameters
        temperature = params['temperature']  # temperature
        F = params['F']                      # Faraday's constant
        R = params['R']                      # gas constant

        # membrane parameters
        gamma_m = params['gamma_m']          # area to volume ratio
        K_m = params['K_m']                  # membrane stiffness

        # ion specific parameters
        z = params['z']                      # valence of ions
        D = params['D']                      # diffusion coefficients

        # compartmental parameters
        a = params['a']                      # amount of immobile ions
        lambda_i = params['lambdas'][0]      # turtuosity - ICS
        lambda_e = params['lambdas'][1]      # turtuosity - ECS
        alpha_i_init = float(self.model.alpha_i_init)  # init. volume fraction

        # fluid flow parameters
        eta_m = params['eta_m']         # membrane water permeability
        kappa = params['kappa']         # intra- and extracellular permeability
        eps_r = params['eps_r']         # relative permittivity
        eps_zero = params['eps_zero']   # vacuum permittivity
        zeta = params['zeta']           # zeta-potential
        mu = params['mu']               # water viscosity

        # intitial hydrostatic pressure difference across the membrane
        p_m_init = params['p_m_init']

        # split function for unknown solution in current step n+1
        ww = df.split(self.w)
        # split function for known solution in previous time step n
        ww_ = df.split(self.w_)
        # define test functions
        vv = df.TestFunctions(self.W)

        # set transmembrane ion fluxes
        self.model.set_membrane_fluxes(self.w)
        # get transmembrane ion fluxes
        j_m = self.model.membrane_fluxes

        # set the input ion fluxes
        self.model.set_input_fluxes(self.w)
        # get the input ion fluxes
        j_in = self.model.input_fluxes

        # initiate variational formulation
        A_alpha_i = 0          # for ICS volume fraction
        A_k_i = 0              # for ICS conservation of ions
        A_k_e = 0              # for ECS conservation of ions
        A_phi_i = 0            # for ICS potential
        A_phi_e = 0            # for ECS potential
        A_p_e = 0              # for ECS hydrostatic pressure
        A_lag = 0              # for Lagrange multiplier

        # shorthands
        a_i = a[0]             # amount of immobile ions ICS
        a_e = a[1]             # amount of immobile ions ECS

        alpha_i = ww[0]        # ICS volume fraction
        v_alpha_i = vv[0]      # test function for ICS volume fraction
        alpha_i_ = ww_[0]      # ICS volume fraction from previous time step

        phi_i = ww[-4]         # ICS potential
        v_phi_i = vv[-4]       # test function for ICS potential
        phi_e = ww[-3]         # ECS potential
        v_phi_e = vv[-3]       # test function for ECS potential

        p_e = ww[-2]           # ECS hydrostatic pressure
        v_p_e = vv[-2]         # test function for ECS hydrostatic pressure

        c = ww[-1]             # Lagrange multiplier
        d = vv[-1]             # test function for Lagrange multiplier

        # extracellular volume fraction
        alpha_e = 0.6 - alpha_i
        alpha_e_ = 0.6 - alpha_i_

        # intracellular hydrostatic pressure
        tau = K_m*(alpha_i - alpha_i_init)
        p_i = p_e + tau + p_m_init

<<<<<<< HEAD
        # intra- and extracellular fluid velocities
        if self.model.model_v == 'M1':
            u_i = - kappa[0]*(df.grad(p_i))
            u_e = - kappa[1]*df.grad(p_e)
        elif self.model.model_v == 'M2':
            u_i = - kappa[0]*(df.grad(p_i)
                    - R*temperature*df.grad(a_i/alpha_i))
            u_e = - kappa[1]*df.grad(p_e)
        elif self.model.model_v == 'M3' or self.model.model_v == 'MC4':
            u_i = - kappa[0]*(df.grad(p_i)
                    - R*temperature*df.grad(a_i/alpha_i))
            u_e = - kappa[1]*df.grad(p_e) \
                    - eps_r*eps_zero*zeta*df.grad(phi_e)/mu
        else:
            print('model_v must be "M1", "M2", or "M3"')
            sys.exit(0)
=======
        # Intra and extra-cellular fluid velocities
        u_i = - kappa[0]*(df.grad(p_i)
                          - R*temperature*df.grad(a_i/alpha_i))
        u_e = - kappa[1]*df.grad(p_e) \
              - eps_r*eps_zero*zeta*df.grad(phi_e)/mu
>>>>>>> b578a8a9

        # add contribution from ICS fluid velocity to form for ECS pressure
        A_p_e += - df.inner(alpha_i*u_i, df.grad(v_p_e))*df.dx
        # add contribution from ECS fluid velocity to form for ECS pressure
        A_p_e += - df.inner(alpha_e*u_e, df.grad(v_p_e))*df.dx

        # add terms from constraint (Lagrange multiplier)
        A_phi_e += c*v_phi_e*df.dx
        A_lag += phi_e*d*df.dx

        # add contributions from immobile ions to transmembrane water flux
        w_m = (a_e/alpha_e - a_i/alpha_i)*(R*temperature)
        # add contribution from p to transmembrane water flux
        w_m += p_i - p_e

        # variational formulations for ions and potentials
        for n in range(N_ions):
            # index for ion n
            index_i = N_comparts*(n + 1) - 1
            index_e = N_comparts*(n + 2) - 2
            # shorthands ICS
            k_i = ww[index_i]          # unknown ion concentration ICS
            k_i_ = ww_[index_i]        # previous ion concentration ICS
            v_k_i = vv[index_i]        # test function ion concentration ICS
            D_i = D[n]/lambda_i**2     # effective diffusion coefficients ICS
            # shorthands ECS
            k_e = ww[index_e]          # unknown ion concentration ECS
            k_e_ = ww_[index_e]        # previous ion concentration ECS
            v_k_e = vv[index_e]        # test function ion concentration ECS
            D_e = D[n]/lambda_e**2     # effective diffusion coefficients ECS

            # ICS ion flux for ion n - (mol/m^2*s)
            j_i = - D_i*(df.grad(k_i)
                    + z[n]*F*k_i/(R*temperature)*df.grad(phi_i)) \
                    + u_i*k_i

            # ECS ion flux for ion n - (mol/m^2*s)
            j_e = - D_e*(df.grad(k_e)
                    + z[n]*F*k_e/(R*temperature)*df.grad(phi_e)) \
                    + u_e*k_e

            # form for conservation of ion n in ICS
            A_k_i += 1.0/(self.dt*gamma_m)*df.inner(alpha_i*k_i
                       - alpha_i_*k_i_, v_k_i)*df.dx \
                       - 1.0/gamma_m*df.inner(alpha_i*j_i, df.grad(v_k_i))*df.dx \
                       + df.inner(j_m[n], v_k_i)*df.dx

            # form for conservation of ion n in ECS
            A_k_e += 1.0/(self.dt*gamma_m)*df.inner(alpha_e*k_e
                       - alpha_e_*k_e_, v_k_e)*df.dx \
                       - 1.0/gamma_m*df.inner(alpha_e*j_e, df.grad(v_k_e))*df.dx \
                       - df.inner(j_m[n], v_k_e)*df.dx \
                       - df.inner(j_in[n], v_k_e)*df.dx

            # add ion specific part to form for ICS potential
            A_phi_i += - df.inner(z[n]*alpha_i*j_i, df.grad(v_phi_i))*df.dx \
                         + gamma_m*df.inner(z[n]*j_m[n], v_phi_i)*df.dx

            # add ion specific part to form for ECS potential
            A_phi_e += - df.inner(z[n]*alpha_e*j_e, df.grad(v_phi_e))*df.dx \
                         - gamma_m*df.inner(z[n]*j_m[n], v_phi_e)*df.dx

            # add contribution from ions to water flux
            w_m += (k_e - k_i)*(R*temperature)

        # transmembrane water flux
        w_m = eta_m*w_m

        # form for ICS volume fraction
        A_alpha_i += 1.0/self.dt*df.inner(alpha_i - alpha_i_, v_alpha_i)*df.dx \
                       - df.inner(alpha_i*u_i, df.grad(v_alpha_i))*df.dx \
                       + gamma_m*df.inner(w_m, v_alpha_i)*df.dx

        # assemble system
        self.A = A_alpha_i + A_k_i + A_k_e + A_phi_i + A_phi_e + A_p_e + A_lag

        # set boundary conditions for extracellular pressure
        point = "near(x[0], %g)" % self.model.L
        bcs = [df.DirichletBC(self.W.sub(self.N_unknowns-2), df.Constant(0.0), point)]

        # initiate solver
        J = df.derivative(self.A, self.w)
        model = df.NonlinearVariationalProblem(self.A, self.w, bcs, J)
        self.PDE_solver = df.NonlinearVariationalSolver(model)
        prm = self.PDE_solver.parameters

        prm['newton_solver']['absolute_tolerance'] = 1E-14
        prm['newton_solver']['relative_tolerance'] = 1E-4
        prm['newton_solver']['maximum_iterations'] = 10
        prm['newton_solver']['relaxation_parameter'] = 1.0

        return

    def solve_system(self, path_results=False):
        """ Solve PDE system with iterative Newton solver """

        if self.stim_protocol == 'constant' or self.stim_protocol == None:
            # save results at every second
            eval_int = float(1.0/self.dt)
        else:
            # save results at every timestep
            eval_int = 1

        # initialize saving of results
        if path_results:
            filename = path_results
            self.initialize_h5_savefile(filename + 'PDE/' + 'results.h5')

        # initiate iteration number
        k = 1

        while (float(self.model.t_PDE) <= self.Tstop):
            print("Current time:", float(self.model.t_PDE))

            # update time and solve PDE system
            self.model.t_PDE.assign(float(self.dt + self.model.t_PDE))
            self.PDE_solver.solve()     # solve
            self.w_.assign(self.w)      # update previous PDE solutions

            # save results every eval_int'th time step
            if (k % eval_int == 0) and path_results:
                self.save_h5()

            # update iteration number
            k += 1

        # close results files
        if path_results:
            self.close_h5()

        return

    def initialize_h5_savefile(self, filename):
        """ initialize h5 file """
        self.h5_idx_PDE = 0
        self.h5_file_PDE = df.HDF5File(self.mesh.mpi_comm(), filename, 'w')
        self.h5_file_PDE.write(self.mesh, '/mesh')
        self.h5_file_PDE.write(self.w, '/solution',  self.h5_idx_PDE)
        return

    def save_h5(self):
        """ save results to h5 file """
        self.h5_idx_PDE += 1
        self.h5_file_PDE.write(self.w, '/solution',  self.h5_idx_PDE)
        return

    def close_h5(self):
        """ close h5 file """
        self.h5_file_PDE.close()
        return<|MERGE_RESOLUTION|>--- conflicted
+++ resolved
@@ -155,30 +155,11 @@
         tau = K_m*(alpha_i - alpha_i_init)
         p_i = p_e + tau + p_m_init
 
-<<<<<<< HEAD
-        # intra- and extracellular fluid velocities
-        if self.model.model_v == 'M1':
-            u_i = - kappa[0]*(df.grad(p_i))
-            u_e = - kappa[1]*df.grad(p_e)
-        elif self.model.model_v == 'M2':
-            u_i = - kappa[0]*(df.grad(p_i)
-                    - R*temperature*df.grad(a_i/alpha_i))
-            u_e = - kappa[1]*df.grad(p_e)
-        elif self.model.model_v == 'M3' or self.model.model_v == 'MC4':
-            u_i = - kappa[0]*(df.grad(p_i)
-                    - R*temperature*df.grad(a_i/alpha_i))
-            u_e = - kappa[1]*df.grad(p_e) \
-                    - eps_r*eps_zero*zeta*df.grad(phi_e)/mu
-        else:
-            print('model_v must be "M1", "M2", or "M3"')
-            sys.exit(0)
-=======
         # Intra and extra-cellular fluid velocities
         u_i = - kappa[0]*(df.grad(p_i)
                           - R*temperature*df.grad(a_i/alpha_i))
         u_e = - kappa[1]*df.grad(p_e) \
               - eps_r*eps_zero*zeta*df.grad(phi_e)/mu
->>>>>>> b578a8a9
 
         # add contribution from ICS fluid velocity to form for ECS pressure
         A_p_e += - df.inner(alpha_i*u_i, df.grad(v_p_e))*df.dx
